--- conflicted
+++ resolved
@@ -1,71 +1,20 @@
-<<<<<<< HEAD
-[![GitHub release (latest by date including pre-releases)](https://img.shields.io/github/v/release/nfa-vfxim/tk-maya?include_prereleases)](https://github.com/nfa-vfxim/tk-maya) 
-[![GitHub issues](https://img.shields.io/github/issues/nfa-vfxim/tk-maya)](https://github.com/nfa-vfxim/tk-maya/issues) 
-
-
-# ShotGrid Engine for Maya <img src="icon_256.png" alt="Icon" height="24"/>
-
-ShotGrid Integration in Maya
-
-## Requirements
-
-| ShotGrid version | Core version | Engine version |
-|------------------|--------------|----------------|
-| -                | v0.19.18     | -              |
-
-## Configuration
-
-### Booleans
-
-| Name                       | Description                                                                                                                                 | Default value |
-|----------------------------|---------------------------------------------------------------------------------------------------------------------------------------------|---------------|
-| `automatic_context_switch` | Controls whether toolkit should attempt to automatically adjust its context every time the currently loaded file changes. Defaults to True. | True          |
-| `debug_logging`            | Controls whether debug messages should be emitted to the logger                                                                             | False         |
-| `use_sgtk_as_menu_name`    | Optionally choose to use 'Sgtk' as the primary menu name instead of 'ShotGrid'                                                              | False         |
-
-
-### Integers
-
-| Name                               | Description                                                                                                                                                                                                                                                                  | Default value |
-|------------------------------------|------------------------------------------------------------------------------------------------------------------------------------------------------------------------------------------------------------------------------------------------------------------------------|---------------|
-| `compatibility_dialog_min_version` | Specify the minimum Application major version that will prompt a warning if it isn't yet fully supported and tested with Toolkit.  To disable the warning dialog for the version you are testing, it is recomended that you set this value to the current major version + 1. | 2015          |
-
-
-### Lists
-
-| Name                     | Description                                                                                                                                                                                                                                                                                                                                                                                                             | Default value |
-|--------------------------|-------------------------------------------------------------------------------------------------------------------------------------------------------------------------------------------------------------------------------------------------------------------------------------------------------------------------------------------------------------------------------------------------------------------------|---------------|
-| `menu_favourites`        | Controls the favourites section on the main menu. This is a list and each menu item is a dictionary with keys app_instance and name. The app_instance parameter connects this entry to a particular app instance defined in the environment configuration file. The name is a menu name to make a favourite.                                                                                                            |               |
-| `run_at_startup`         | Controls what apps will run on startup.  This is a list where each element is a dictionary with two keys: 'app_instance' and 'name'.  The app_instance value connects this entry to a particular app instance defined in the environment configuration file.  The name is the menu name of the command to run when the Maya engine starts up.  If name is '' then all commands from the given app instance are started. | []            |
-| `launch_builtin_plugins` | Comma-separated list of tk-maya plugins to load when launching Maya. Use of this feature disables the classic mechanism for bootstrapping Toolkit when Maya is launched.                                                                                                                                                                                                                                                | []            |
-
-
-### Templates
-
-| Name               | Description                                                                                                                                                                                                    | Default value | Fields |
-|--------------------|----------------------------------------------------------------------------------------------------------------------------------------------------------------------------------------------------------------|---------------|--------|
-| `template_project` | Template to use to determine where to set the maya project location. This should be a string specifying the template to use but can also be empty if you do not wish the Maya project to be automatically set. |               |        |
-
-=======
-[![VFX Platform](https://img.shields.io/badge/vfxplatform-2024%20%7C%202023%20%7C%202022%20%7C%202021-blue.svg)](http://www.vfxplatform.com/)
-[![Python](https://img.shields.io/badge/python-3.11%20%7C%203.10%20%7C%203.9%20%7C%203.7-blue.svg)](https://www.python.org/)
+[![Python 2.6 2.7 3.7](https://img.shields.io/badge/python-2.6%20%7C%202.7%20%7C%203.7-blue.svg)](https://www.python.org/)
 [![Build Status](https://dev.azure.com/shotgun-ecosystem/Toolkit/_apis/build/status/Engines/tk-maya?branchName=master)](https://dev.azure.com/shotgun-ecosystem/Toolkit/_build/latest?definitionId=28&branchName=master)
 [![Code style: black](https://img.shields.io/badge/code%20style-black-000000.svg)](https://github.com/psf/black)
 [![Linting](https://img.shields.io/badge/PEP8%20by-Hound%20CI-a873d1.svg)](https://houndci.com)
 
 ## Documentation
-This repository is a part of the Flow Production Tracking Toolkit.
+This repository is a part of the ShotGrid Pipeline Toolkit.
 
 - For more information about this app and for release notes, *see the wiki section*.
-- For general information and documentation, click here: https://help.autodesk.com/view/SGDEV/ENU/?contextId=SA_INTEGRATIONS_USER_GUIDE
-- For information about Flow Production Tracking in general, click here: https://www.autodesk.com/products/flow-production-tracking/overview
+- For general information and documentation, click here: https://support.shotgunsoftware.com/entries/95441257
+- For information about ShotGrid in general, click here: http://www.shotgunsoftware.com/toolkit
 
 ## Using this app in your Setup
 All the apps that are part of our standard app suite are pushed to our App Store.
 This is where you typically go if you want to install an app into a project you are
 working on. For an overview of all the Apps and Engines in the Toolkit App Store,
-click here: https://help.autodesk.com/view/SGDEV/ENU/?contextId=PC_TOOLKIT_APPS
+click here: https://support.shotgunsoftware.com/entries/95441247.
 
 ## Have a Question?
-Don't hesitate to contact us at https://knowledge.autodesk.com/contact-support
->>>>>>> 568169ea
+Don't hesitate to contact us! You can find us on support@shotgunsoftware.com